--- conflicted
+++ resolved
@@ -67,38 +67,8 @@
 
         return baseAuthProvider.checkAuth(params);
     },
-<<<<<<< HEAD
-=======
-    // We need to ovveride the getPermissions here to avoid the `ra-supabase` retries
     async getPermissions(params) {
         const isInitialized = await getIsInitialized();
         return isInitialized ? baseAuthProvider.getPermissions(params) : null;
     },
-    handleCallback: async () => {
-        const { access_token, refresh_token, type } = getUrlParams();
-        // Users have reset their password or have just been invited and must set a new password
-        if (type === 'recovery' || type === 'invite') {
-            if (access_token && refresh_token) {
-                return {
-                    redirectTo: `/set-password?access_token=${access_token}&refresh_token=${refresh_token}&type=${type}`,
-                };
-            }
-
-            if (process.env.NODE_ENV === 'development') {
-                console.error(
-                    'Missing access_token or refresh_token for an invite or recovery'
-                );
-            }
-        }
-    },
-};
-
-const getUrlParams = () => {
-    const urlSearchParams = new URLSearchParams(window.location.search);
-    const access_token = urlSearchParams.get('access_token');
-    const refresh_token = urlSearchParams.get('refresh_token');
-    const type = urlSearchParams.get('type');
-
-    return { access_token, refresh_token, type };
->>>>>>> 7fa723fc
 };