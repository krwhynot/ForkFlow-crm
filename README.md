--- conflicted
+++ resolved
@@ -100,7 +100,11 @@
 SUPABASE_PROJECT_ID: Your supabase project id
 ```
 
-<<<<<<< HEAD
+You will also need to configure the following environment variables to deploy to GH pages:
+```bash
+GIT_USER_NAME: The deploy account's name
+GIT_USER_EMAIL: The deploy user's email
+```
 
 ## Customizing
 
@@ -237,11 +241,4 @@
 But you can also apply changes in the database directly using the supabase Dashboard.
 Create a new migration using the following command:
 ```sh
-npx supabase db diff | npx supabase migration create <migration_name>
-=======
-You will also need to configure the following environment variables to deploy to GH pages:
-```bash
-GIT_USER_NAME: The deploy account's name
-GIT_USER_EMAIL: The deploy user's email
->>>>>>> 4f70a081
-```+npx supabase db diff | npx supabase migration create <migration_name>