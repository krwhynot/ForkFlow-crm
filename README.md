--- conflicted
+++ resolved
@@ -253,41 +253,17 @@
 npx supabase db diff | npx supabase migration new <migration_name>
 ```
 
-<<<<<<< HEAD
-### Password Reset When Forgotten or Password change
-If users forgot their password or want to update it, they can request for a reset. Atomic CRM handle it for you. All the magic is done by the custom route `/forgot-password` and `/set-password` that you can find in the `CRM` component.
-=======
-### Password Reset
->>>>>>> e3a86b83
-
-If users forget their password, they can request for a reset. Atomic CRM handles it for you, using Supabase.
-
-<<<<<<< HEAD
-#### Local development
-=======
+### Password Reset And Invitations
+
+An user can be invited to the CRM by an administrator. The user will receive an email with a link to set their password. The password reset feature is also available. You don't have to worry about these processes, Atomic CRM handles them for you, using Supabase.
+
 Please make sure to read and apply the [Login Callback](./doc/supabase-configuration.md#login-callback) and [Customizing Mail Template](./doc/supabase-configuration.md#customizing-mail-template) sections to properly configure the password reset feature.
->>>>>>> e3a86b83
 
 ## Email Features
 
-<<<<<<< HEAD
-#### Production
-=======
 Atomic CRM supports inbound email features:
->>>>>>> e3a86b83
 
 - You can add a note to a contact by sending an email to a specific email address
 - _More to come!_
 
-<<<<<<< HEAD
-1. Go to your dashboard Authentication section
-2. In URL Configuration, set Site URL to your application URL
-3. In URL Configuration, add the following URL in the Redirect URLs section: `YOUR_APPLICATION_URL/auth-callback`
-4. In Email Templates, change the `"{{ .ConfirmationURL }}"` to `"{{ .ConfirmationURL }}/auth-callback"`
-
-### Invite Users
-
-You can invite users to your CRM. The invitation is sent by email. The invited user will receive an email with a link to set a password. Do the same configuration as the password reset process but with the `invite` template.
-=======
-Learn more about their usage and setup in the [email features documentation](./doc/email-features.md).
->>>>>>> e3a86b83
+Learn more about their usage and setup in the [email features documentation](./doc/email-features.md).