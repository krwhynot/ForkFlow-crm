--- conflicted
+++ resolved
@@ -114,7 +114,6 @@
 GIT_USER_EMAIL: The deploy user's email
 ```
 
-<<<<<<< HEAD
 ## Customizing
 
 You can customize the title, logo, theme, and domain of the CRM app by passing custom props to the `<CRM>` component:
@@ -235,7 +234,9 @@
 };
 ```
 
-## Migrations
+## Supabase
+
+### Migrations
 
 You can create a new migration using the following command:
 ```sh
@@ -251,8 +252,7 @@
 Create a new migration using the following command:
 ```sh
 npx supabase db diff | npx supabase migration new <migration_name>
-=======
-## Supabase
+```
 
 ### Password Reset When Forgotten
 If users forgot their password, they can request for a reset. Atomic CRM handle it for you. All the magic is done by the custom route `/forgot-password` and `/set-password` that you can find in the `CRM` component.
@@ -291,5 +291,4 @@
 1. Go to your dashboard Authentication section
 2. In URL Configuration, set Site URL to your application URL
 3. In URL Configuration, add the following URL in the Redirect URLs section: `YOUR_APPLICATION_URL/auth-callback`
-4. In Email Templates, change the `"{{ .ConfirmationURL }}"` to `"{{ .ConfirmationURL }}/auth-callback"`
->>>>>>> b150e05f
+4. In Email Templates, change the `"{{ .ConfirmationURL }}"` to `"{{ .ConfirmationURL }}/auth-callback"`